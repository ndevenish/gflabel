# GFLabel

Generates 3d printable labels for labelled [gridfinity][gridfinity] bins (such as
[pred][pred], [Cullen J Webb][webb] and [Modern Gridfinity Case][modern] labels), and similar
generate-smallish-printable-label uses. Leverages [build123d][build123d].

[gridfinity]: https://gridfinity.xyz/
[pred]: https://www.printables.com/model/592545-gridfinity-bin-with-printable-label-by-pred-parame
[webb]: https://makerworld.com/en/models/446624
[build123d]: https://github.com/gumyr/build123d

## State

This is an early version of a hobby project. Thus:

- It has a lot of rough edges, not the least that the output is messy and
  not very useful. But functionality not used much might not work well.
- It sometimes needs manual encouragement to make labels looking good or
  consistent.
- A habit of sometimes crashing OCP when geometry is a little bit odd.


## Usage

### Installation

You should be able to install into your favorite python-virtual-environment
manager by just using pip:

```
pip install gflabel
```

This should work on most modern platforms, but with the following caveats:

- Linux wheels for the dependency cadquery-ocp are only available on
  resonably modern (e.g. Ubuntu 22.4+) linux distributions, so you may have to
  go to conda to install on an older machine.
- For specifically macOS arm64, the underlying cadquery-ocp library is not
  available as a wheel through pypi. In this case, you will have to set up the
  build123d environment manually. build123d has [some notes][install_build123d]
  on resolving this conflict.

[install_build123d]: https://build123d.readthedocs.io/en/latest/installation.html#special-notes-on-apple-silicon-installs

Otherwise, you can check out this repository and `pip install` it directly, or
install directly from the github repo:

```
pip install git+https://github.com/ndevenish/gflabel.git
```
### VSCode Preview

If you are using VSCode with the [vscode-ocp-cad-viewer][ocp-vscode] extension,
you can add the `--vscode` flag when running `gflabel`, and the label should
show up as a preview. This saves opening the output CAD files in a slicer or
other viewer, and is useful when prototyping labels.

[ocp-vscode]: https://github.com/bernhard-42/vscode-ocp-cad-viewer

### Basic Examples

By default, labels are written to an output file "`label.step`". You can change
this with `-o FILENAME`. `.step`, `.stl` and `.svg` are recognised

A simple, single label generation on a pred-style base:

```
gflabel pred "Basic Label" -o basic.step
```
![](https://github.com/ndevenish/gflabel/raw/refs/heads/readme_images/example_basic.png)

Symbols are specified with `{` curly braces `}`. If you specify more labels
than divisions (which defaults to one), then multiple labels will be generated
with a single call:

```
gflabel pred "{nut}M2" "{nut}M3" "{nut}M4"
```

![](https://github.com/ndevenish/gflabel/raw/refs/heads/readme_images/example_multi.png)

Or, if you specify divisions, then you can generate a multi-bin label (in this
example, a margin is also added to ensure that the labels are not too dense):
```
gflabel pred --width 2 --divisions=3 "{nut}M2" "{nut}M3" "{nut}M4" --vscode --margin=2
```
![](https://github.com/ndevenish/gflabel/raw/refs/heads/readme_images/example_multibin.png)

You can span multiple lines, mix text and symbols, and some symbols can be
passed configuration (e.g. in this case the bolt length is dynamically
specified as  20mm):
```
gflabel pred "{head(hex)} {bolt(20)}\nM2×20"
```
![](https://github.com/ndevenish/gflabel/raw/refs/heads/readme_images/example_boltbin.png)

Some symbols can also take many modifiers for e.g. drive or head type:

```
gflabel pred "{head(+)} {bolt(50,slotted,round)}\nM3×50"
```
![](https://github.com/ndevenish/gflabel/raw/refs/heads/readme_images/example_bolt_broken.png)

And multiple label styles/symbol styles/fonts can be selected:
```
gflabel cullenect --font=Arial "M3×20{...}{webbolt(+)}"
```
![](https://github.com/ndevenish/gflabel/raw/refs/heads/readme_images/example_webb.png)

Here's a more complex example, generating a [Pred Gridfinity Storage Box][predbox]
label. This uses multiple proportioned columns, symbols, and alignment:

```
gflabel predbox -w 5 "HEX\n{head(hex)} {bolt(5)}{3|}{<}M2\nM3\nM4\nM5{2|2}{<}M6\nM8\nM10\n"
```

![](https://github.com/ndevenish/gflabel/raw/refs/heads/readme_images/example_hex.png)

## Command Parameters

The full command parameter usage (as generate by `gflabel --help`):

```
usage: gflabel [-h] [--vscode] [-w WIDTH] [--height HEIGHT] [--depth DEPTH_MM] [--no-overheight] [-d DIVISIONS] [--font FONT]
               [--font-size-maximum FONT_SIZE_MAXIMUM | --font-size FONT_SIZE] [--font-style {regular,bold,italic}] [--font-path FONT_PATH]
               [--margin MARGIN] [-o OUTPUT] [--style {embossed,debossed,embedded}] [--list-fragments] [--list-symbols] [--label-gap LABEL_GAP]
               [--column-gap COLUMN_GAP] [-v] [--version VERSION]
               BASE LABEL [LABEL ...]

Generate gridfinity bin labels

positional arguments:
  BASE                  Label base to generate onto (pred, plain, none, cullenect, predbox).
  LABEL

options:
  -h, --help            show this help message and exit
  --vscode              Run in vscode_ocp mode, and show the label afterwards.
  -w WIDTH, --width WIDTH
                        Label width. If using a gridfinity standard base, then this is width in U. Otherwise, width in mm.
  --height HEIGHT       Label height, in mm. Ignored for standardised label bases.
  --depth DEPTH_MM      How high (or deep) the label extrusion is.
  --no-overheight       Disable the 'Overheight' system. This allows some symbols to oversize, meaning that the rest of the line will first shrink
                        before they are shrunk.
  -d DIVISIONS, --divisions DIVISIONS
                        How many areas to divide a single label into. If more labels that this are requested, multiple labels will be generated.
                        Default: 1.
  --font FONT           The name of the system font to use for rendering. If unspecified, a bundled version of Open Sans will be used. Set GFLABEL_FONT
                        in your environment to change the default.
  --font-size-maximum FONT_SIZE_MAXIMUM
                        Specify a maximum font size (in mm) to use for rendering. The text may end up smaller than this if it needs to fit in the area.
  --font-size FONT_SIZE
                        The font size (in mm) to use for rendering. If unset, then the font will use as much vertical space as needed (that also fits
                        within the horizontal area).
  --font-style {regular,bold,italic}
                        The font style use for rendering. [Default: regular]
  --font-path FONT_PATH
                        Path to font file, if not using a system-level font.
  --margin MARGIN       The margin area (in mm) to leave around the label contents. Default is per-base.
  -o OUTPUT, --output OUTPUT
                        Output filename(s). [Default: []]
  --style {embossed,debossed,embedded}
                        How the label contents are formed.
  --list-fragments      List all available fragments.
  --list-symbols        List all available electronic symbols
  --label-gap LABEL_GAP
                        Vertical gap (in mm) between physical labels. Default: 2 mm
  --column-gap COLUMN_GAP
                        Gap (in mm) between columns
  -v, --verbose         Verbose output
  --version VERSION     The version of geometry to use for a given label system (if a system has versions). [Default: latest]
```

## Defining Labels

Labels can consist of:

- A physical base, which is the object that the labels are extruded out of
  (or cut into).
- A label style, which specifies whether the label is raised out of, cut into,
  or flush with the surface of the base.
- Regular text, including unicode symbols (although complex symbols like emoji
  are unlikely to render properly, or at all - this is down to the underlying
  library).
- Newlines, either explicitly typed in (e.g. at the terminal), or escaped by
  writing `\n` in the label definition. Each line will be rendered separately,
  but still constrained to the same label area.
- Fragments. These are directives enclosed in `{`curly`}` braces that add
  symbols or define an area on the label.

Let's go through each of these:

### Label Bases

The base (specified by `--base=TYPE`) defines the shape of what the label is generated on top of. Currently, the following bases are understood:

| Base | Description | Image |
| ---- | ----------- | ----- |
| `pred` | For [Pred's parametric labelled bins][predlabel] labels. If specifying this style, then height is ignored and width is in gridfinity units (e.g. `--width=1` for a label for a single 42mm bin). | ![](https://github.com/ndevenish/gflabel/raw/refs/heads/readme_images/base_pred.png) |
| `predbox` | For labels matching the style of [Pred's Parametric Storage Box][predbox]. These are larger (~25 mm) labels for slotting in the front of the parametric storage boxes. `--width` is for the storage bin width, and is 4, 5, 6, or 7 u. | ![](https://github.com/ndevenish/gflabel/raw/refs/heads/readme_images/base_predbox.png)
| `plain` | For a blank, square label with a chamfered top edge. The specified width and height will be the whole area of the label base. You must specify at least a width. | ![](https://github.com/ndevenish/gflabel/raw/refs/heads/readme_images/base_plain.png)
<<<<<<< HEAD
| `cullenect` | For [Cullen J Webb's ](https://makerworld.com/en/models/446624) swappable label system. Label is a 36.4 mm x 11 mm rounded rectangle with snap-fit inserts on the back. Use without margins to match the author's style labels. | ![](https://github.com/ndevenish/gflabel/raw/refs/heads/readme_images/base_cullenect.png)
=======
| `webb` | For [Cullen J Webb's ](https://makerworld.com/en/models/446624) swappable label system. Label is a 36.4 mm x 11 mm rounded rectangle with snap-fit inserts on the back. Use without margins to match the author's style labels. | ![](https://github.com/ndevenish/gflabel/raw/refs/heads/readme_images/base_webb.png)
| `modern` | For [Modern Gridfinity Case][modern] labels, ~22 mm high labels that slot into the front. `--width` is for the storage bin width, and can be 3, 4, 5, 6, 7 or 8 u. | ![](https://github.com/ndevenish/gflabel/raw/refs/heads/readme_images/base_modern.png) |
>>>>>>> 8e0def5e
| `none` | For no base at all - the label will still be extruded. This is useful if you want to generate a label model to place onto another volume in the slicer. | ![](https://github.com/ndevenish/gflabel/raw/refs/heads/readme_images/base_none.png) |

[predlabel]: https://www.printables.com/model/592545-gridfinity-bin-with-printable-label-by-pred-parame
[predbox]: https://www.printables.com/model/543553-gridfinity-storage-box-by-pred-now-parametric
[modern]: https://www.printables.com/model/894202-modern-gridfinity-case

### Label Styles

Label style controls whether the generated label is raised out of, cut into, or
flush with the base surface. This is controlled with the `--style=` parameter,
which can be set to `embossed`, `debossed`, or `embedded`:

| Style    | Description | Image      |
| -------- | ----------- | --------- |
| Embossed | This is the default. The labels contents are extruded upwards out of the base, as raised features. You can print this multicoloured by changing material at a specific layer height. | ![](https://github.com/ndevenish/gflabel/raw/refs/heads/readme_images/style_embossed.png)
| Debossed | Instead of being raised, the label contents are cut into the base. You can also print this multicoloured by changing material at specific layer height.  | ![](https://github.com/ndevenish/gflabel/raw/refs/heads/readme_images/style_debossed.png)
| Embedded | The label contents are flush with the surface of the label. This can be printed with a multimaterial system, as it will require material changes within a single layer. You can print this label face-down. To print this, you will need to "Split to Parts" (Bambu/OrcaSlicer) in your slicer and manually change the selected material for the bases.  | ![](https://github.com/ndevenish/gflabel/raw/refs/heads/readme_images/style_embedded.png)

### Text Style, and Fonts

Text is rendered as text on the label, including variable width whitespaces so e.g. a halfspace
will render a halfspace width, which is good for minor separation if you don't want a gap of
specific width.

GFLabel comes with [Open Sans][opensans], and will use this (in regular, bold or italic) if you
don't otherwise specify any font preference.

Options for controlling font rendering are:

| Setting       | Description |
| ------------- | ------------|
| `--font NAME` | Specified font directly, by name. This will have to be a font that is generally installed and available on your system. If you don't specify this (or -path), then a packaged version of Open Sans will be used. |
| `--font-path /path/to/font` | Specify font by directly specifying the location of the font file on disk. Takes precedence over `--font`, so if you specify both, this will be used.
| `--font-style STYLE` | Where `STYLE` can be `bolt`, `italic`, or `regular` (the default). If you haven't specified a font file then the underlying font system will make a best-effort attempt to find your selected font in one of these weights.
| `--font-size NUMBER` | Specifies a fixed height (in mm) for the font on the label. Text will always be rendered at this size, even if it causes the text to not fit. Using this can help text-size consistency over many labels, as otherwise the shorter text labels may end up at a larger scale (because they can fill the vertical without over-running it's available space).
| `--font-size-maximum NUMBER` | Specifies a _maximum_ font size. Text won't be allowed to go larger than this, but text can be shrunk to fit if it would otherwise overrun it's label area. This can help text-size disparity over many labels in cases where some of them are much longer, and you can tolerate them being shrunken. This is used to generate the electrical symbol examples.

### Symbols/Fragments

Along with text, you can add symbols and features to a label by specifying
"fragments". These are directives enclosed in `{`curly braces`}`.

A list of all the fragments currently recognised:

| Names             | Description                                                       |
|-------------------|-------------------------------------------------------------------|
| ...               | Blank area that always expands to fill available space.<br><br>If specified multiple times, the areas will be balanced between<br>entries. This can be used to justify/align text. |
| 1, 4.2, ...       | A gap of specific width, in mm.                                   |
| &lt;, &gt;        | Only used at the start of a single label or column. Specifies that all lines in the area should be left or right aligned. Invalid when specified elsewhere. |
| bolt              | Variable length bolt, in the style of Printables pred-box labels.<br><br>If the requested bolt is longer than the available space, then the<br>bolt will be as large as possible with a broken thread. |
| box               | Arbitrary width, height centered box. If height is not specified, will expand to row height. |
| circle            | A filled circle.                                                  |
| head              | Screw head with specifiable head-shape.                           |
| hexhead           | Hexagonal screw head. Will accept drives, but not compulsory.     |
| hexnut, nut       | Hexagonal outer profile nut with circular cutout.                 |
| nut_profile       | Rectangle with two horizontal lines, as the side view of a hex nut. |
| locknut_profile   | Rectangle with two horizontal lines, as the side view of a hex nut, with an added "top bump". |
| lockwasher        | Circular washer with a locking cutout.                            |
| magnet            | Horseshoe shaped magnet symbol.                                   |
| measure           | Fills as much area as possible with a dimension line, and shows the length. Useful for debugging. |
| sym, symbol       | Render an electronic symbol.                                      |
| threaded_insert   | Representation of a threaded insert.                              |
| variable_resistor | Electrical symbol of a variable resistor.                         |
| washer            | Circular washer with a circular hole.                             |
| webbolt           | Alternate bolt representation incorporating screw drive, with fixed length. |
| `\|` (pipe)       | Denotes a column edge, where the label should be split. You can specify relative proportions for the columns, as well as specifying the column alignment. |

A basic set of examples showing the usage of some of these:

![](https://github.com/ndevenish/gflabel/raw/refs/heads/readme_images/examples.svg)

### Bolt/Screw Drives

The `{head(...)}` fragment, and any other fragments that will accept drive
head types, takes a feature specification for the kind of drive that you want
to represent. These are stackable, so you can specify multiple drives and they
will be overlapped. Examples of using the drive types are:

![](https://github.com/ndevenish/gflabel/raw/refs/heads/readme_images/drives.svg)

### Bolts and Screw Heads

There are two classes of bolt/screw representation:

- `bolt` corresponding to the [Pred's printable label bin](https://www.printables.com/model/592545-gridfinity-bin-with-printable-label-by-pred-parame) bolt style. This is
  used simple as `{bolt(LENGTH)}`, where `LENGTH` is the length of the bolt/
  screw stem that you want (excluding the height of the head). If the label
  area is too small to fit the entire bolt on, then the bolt will be rendered
  with a "break" in the middle, indicating that it does not show the whole
  bolt length. It will also accept a `slot` feature that marks a small indent
  on the top of the head, and `flanged` in order to render a washer-style
  flange at the bottom of the active head.
- `webb` corresponding to the bolt style included with [Cullen J Webb's swappable
  gridfinity label](https://makerworld.com/en/models/446624) system. It doesn't
  change length, but it will accept any combination of screw drive specifier
  and display them in the bolt head.

Both types of bolts will accept a head style, one of `pan`, `socket`, `round`,
or `countersunk`. Both can be marked as `tapping` to have a pointed tip, and
both can be pointed backwards by adding the `flipped` feature.

Examples showing some differences between the two bolts:

![](https://github.com/ndevenish/gflabel/raw/refs/heads/readme_images/bolts.svg)

### Multiple Columns

Although the division system (`--divisions`) can be used to create a single
label with multiple areas (e.g. the intended usage is for labels for a divided
gridfinity bin that has e.g. more bins than gridfinity units), it isn't as
flexible as the column separator fragment, `{|}` (using the pipe symbol).

In the simple case, this just separates the areas mostly the same as if you had
divided the bin, except that column mode has an explicit (and default) column
gap (controled by `--column-gap`). Here's a label split into three with
divisions (left), and columns(right):

```
$ gflabel predbox -w=3 --divisions=3 "A\n{measure}" "B\n{measure}" "C\n{measure}"
$ gflabel predbox -w=3               "A\n{measure}{|}B\n{measure}{|}C\n{measure}"
```
![](https://github.com/ndevenish/gflabel/raw/refs/heads/readme_images/column_division.svg)
![](https://github.com/ndevenish/gflabel/raw/refs/heads/readme_images/column_basic.svg)

> [!NOTE]
> `{measure}` fragments have been added to make it easy to see how the layout
> is being affected.

However, with columns you can specify the proportions each column should be in
relation to each other, by specifying the proportion each side of the pipe e.g.
`{2|1}`. If unspecified, then the column is assumed to be proportion 1 compared
to whatever the other side is.

In this example, we've asked for 4:1:2 scaling:

```
$ gflabel predbox -w=5 "A\n{measure}{4|}B\n{measure}{1|2}C\n{measure}"
```

![](https://github.com/ndevenish/gflabel/raw/refs/heads/readme_images/column_basic_proportion.svg)

And here, we're combining the column fragments with the alignment fragment.
Alignment markers can go at the start of any column:

```
gflabel predbox -w=5 "{<}A\n{measure}{4|}{>}B\n{measure}{1|2}{<}C\n{measure}"
```

![](https://github.com/ndevenish/gflabel/raw/refs/heads/readme_images/column_basic_proportion_align.svg)


### Electronic Symbols

Electronic symbols can be generated using the `{symbol(...)}` fragment.
GFLabel is using the [Chris Pikul Electronic Symbols ][pikul] library kindly
released under MIT License.

[pikul]: https://github.com/chris-pikul/electronic-symbols

There are currently three main approaches to selecting the symbol that you
want:

- Exact [ID][ID], or exact [Filename][files], as defined the original source.
- Component name, as listed on the symbol source [README][pikul] (and in the
  table below). In cases where multiple symbols have the same name, they can
  be differentiated by standard e.g. `{symbol(capacitor,iec)}`. If standard is
  not specified, and there are multiple matches, then the first of [`common`,
  `iec`, `ieee`] will be chosen (if doing so makes it unambiguous).
- Fuzzy matching. You can pass in words or parts of words. Symbols with
  category, name or ID that match these (in any order) will be selected. If
  more than one candidate symbols matches, then the table of possible matches
  will be returned so that you can refine it further.

You can list all of the symbols available with `gflabel --list-symbols`.

For an example of this fuzzy matching, the fragment `{symbol(ground)}` isn't
enough to disambiguate between the possible options, so the table of matches
is printed to help you refine the definition:

```
$ gflabel [...] '{symbol(ground)}'
...
Could not decide on symbol from fuzzy specification "ground". Possible options:
    ID                 Category Name                  Standard Filename
    ground-com-signal  GROUND   Digital/Signal Ground COMMON   Ground-COM-Signal
    ground-com-general GROUND   Common/Earth Ground   COMMON   Ground-COM-General
    ground-com-chassis GROUND   Chassis Ground        COMMON   Ground-COM-Chassis

Could not proceed: Please specify symbol more precisely.
```

Given this, you could disambiguate by refining the fuzzy specification e.g.
`{symbol(signal ground)}`, matching the exact name `{symbol(Common/Earth Ground)}`,
or specifying the ID/Filename exactly: `{symbol(Ground-COM-Signal)}`.

[ID]: https://github.com/chris-pikul/electronic-symbols/blob/main/manifest.json
[files]: https://github.com/chris-pikul/electronic-symbols/tree/main/SVG

Here is a table of all symbols, rendered by GFLabel, with their name as per the
source symbol library. Note that for some of the symbols, they are rendered
incorrectly. This is an unresolved bug in GFLabel.

![](https://github.com/ndevenish/gflabel/raw/refs/heads/readme_images/symbols.svg)

# Bundled Dependencies

GFLabel uses (and bundles) a couple of dependencies in subdirectories:
- The [Chris Pikul Electronic Symbols ][pikul] library, MIT License © 2022 Chris Pikul.
- The [Open Sans][opensans] font family, OFL-1.1 License © 2020 The Open Sans Project Authors.


[opensans]: https://github.com/googlefonts/opensans
[pikul]: https://github.com/chris-pikul/electronic-symbols<|MERGE_RESOLUTION|>--- conflicted
+++ resolved
@@ -200,12 +200,8 @@
 | `pred` | For [Pred's parametric labelled bins][predlabel] labels. If specifying this style, then height is ignored and width is in gridfinity units (e.g. `--width=1` for a label for a single 42mm bin). | ![](https://github.com/ndevenish/gflabel/raw/refs/heads/readme_images/base_pred.png) |
 | `predbox` | For labels matching the style of [Pred's Parametric Storage Box][predbox]. These are larger (~25 mm) labels for slotting in the front of the parametric storage boxes. `--width` is for the storage bin width, and is 4, 5, 6, or 7 u. | ![](https://github.com/ndevenish/gflabel/raw/refs/heads/readme_images/base_predbox.png)
 | `plain` | For a blank, square label with a chamfered top edge. The specified width and height will be the whole area of the label base. You must specify at least a width. | ![](https://github.com/ndevenish/gflabel/raw/refs/heads/readme_images/base_plain.png)
-<<<<<<< HEAD
 | `cullenect` | For [Cullen J Webb's ](https://makerworld.com/en/models/446624) swappable label system. Label is a 36.4 mm x 11 mm rounded rectangle with snap-fit inserts on the back. Use without margins to match the author's style labels. | ![](https://github.com/ndevenish/gflabel/raw/refs/heads/readme_images/base_cullenect.png)
-=======
-| `webb` | For [Cullen J Webb's ](https://makerworld.com/en/models/446624) swappable label system. Label is a 36.4 mm x 11 mm rounded rectangle with snap-fit inserts on the back. Use without margins to match the author's style labels. | ![](https://github.com/ndevenish/gflabel/raw/refs/heads/readme_images/base_webb.png)
 | `modern` | For [Modern Gridfinity Case][modern] labels, ~22 mm high labels that slot into the front. `--width` is for the storage bin width, and can be 3, 4, 5, 6, 7 or 8 u. | ![](https://github.com/ndevenish/gflabel/raw/refs/heads/readme_images/base_modern.png) |
->>>>>>> 8e0def5e
 | `none` | For no base at all - the label will still be extruded. This is useful if you want to generate a label model to place onto another volume in the slicer. | ![](https://github.com/ndevenish/gflabel/raw/refs/heads/readme_images/base_none.png) |
 
 [predlabel]: https://www.printables.com/model/592545-gridfinity-bin-with-printable-label-by-pred-parame
